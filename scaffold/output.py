from .helpers import ConfigurableClass, get_qualified_class_name
from .morphologies import Morphology
from contextlib import contextmanager
from abc import abstractmethod, ABC
import h5py, os, time, pickle, numpy as np
from numpy import string_

class ResourceHandler(ABC):
    def __init__(self):
        self.handle = None

    @contextmanager
    def load(self, mode=None):
        # id = np.random.randint(0, 100)
        already_open = True
        if self.handle is None: # Is the handle not open yet? Open it.
            # Pass the mode argument if it is given, otherwise allow child to rely
            # on its own default value for the mode argument.
            self.handle = self.get_handle(mode) if not mode is None else self.get_handle()
            already_open = False
        try:
            yield self.handle # Return the handle
        finally: # This is always called after the context manager closes.
            if not already_open: # Did we open the handle? We close it.
                self.release_handle(self.handle)
                self.handle = None

    @abstractmethod
    def get_handle(self, mode=None):
        '''
            Open the output resource and return a handle.
        '''
        pass

    @abstractmethod
    def release_handle(self, handle):
        '''
            Close the open output resource and release the handle.
        '''
        pass

class HDF5ResourceHandler(ResourceHandler):
    def get_handle(self, mode='a'):
        '''
            Open an HDF5 resource.
        '''
        # Open a new handle to the resource.
        return h5py.File(self.file, mode)

    def release_handle(self, handle):
        '''
            Close the MorphologyRepository storage resource.
        '''
        return handle.close()

class TreeHandler(ResourceHandler):
    '''
        Interface that allows a ResourceHandler to handle storage of TreeCollections.
    '''

    @abstractmethod
    def load_tree(collection_name, tree_name):
        pass

    @abstractmethod
    def store_tree_collections(self, tree_collections):
        pass

    @abstractmethod
    def list_trees(self, collection_name):
        pass

class HDF5TreeHandler(HDF5ResourceHandler, TreeHandler):
    '''
        TreeHandler that uses HDF5 as resource storage
    '''
    def store_tree_collections(self, tree_collections):
        with self.load() as f:
            if not 'trees' in f:
                tree_group = f.create_group('trees')
            else:
                tree_group = f['trees']
            for tree_collection in tree_collections:
                if not tree_collection.name in tree_group:
                    tree_collection_group = tree_group.create_group(tree_collection.name)
                else:
                    tree_collection_group = tree_group[tree_collection.name]
                for tree_name, tree in tree_collection.items():
                    if tree_name in tree_collection_group:
                        del tree_collection_group[tree_name]
                    tree_dataset = tree_collection_group.create_dataset(tree_name, data=string_(pickle.dumps(tree)))

    def load_tree(self, collection_name, tree_name):
        with self.load() as f:
            try:
                return pickle.loads(f['/trees/{}/{}'.format(collection_name, tree_name)][()])
            except KeyError as e:
                raise Exception("Tree not found in HDF5 file '{}', path does not exist: '{}'".format(f.file))

    def list_trees(self, collection_name):
        with self.load() as f:
            try:
                return list(f['trees'][collection_name].keys())
            except KeyError as e:
                return Exception("Tree collection '{}' not found".format(collection_name))

class OutputFormatter(ConfigurableClass, TreeHandler):

    def __init__(self):
        ConfigurableClass.__init__(self)
        TreeHandler.__init__(self)
        self.save_file_as = None

    @abstractmethod
    def create_output(self):
        pass

    @abstractmethod
    def init_scaffold(self):
        '''
            Initialize the scaffold when it has been loaded from an output file.
        '''
        pass

    @abstractmethod
    def get_simulator_output_path(self, simulator_name):
        '''
            Return the path where a simulator can dump preliminary output.
        '''
        pass

    @abstractmethod
    def has_cells_of_type(self, name):
        '''
            Check whether the position matrix for a certain cell type is present.
        '''
        pass

    @abstractmethod
    def get_cells_of_type(self, name):
        '''
            Return the position matrix for a specific cell type.
        '''
        pass

    @abstractmethod
<<<<<<< HEAD
    def exists(self):
        '''
            Check if the resource exists.
=======
    def get_connectivity_set_connection_types(self, tag):
        '''
            Return the connection types that contributed to this connectivity set.
        '''
        pass

    @abstractmethod
    def get_connectivity_set_meta(self, tag):
        '''
            Return the meta dictionary of this connectivity set.
>>>>>>> 5a50df15
        '''
        pass

class MorphologyRepository(HDF5TreeHandler):

    defaults = {
        'file': 'morphology_repository.hdf5'
    }

    protected_keys = ['voxel_clouds']

    def __init__(self, file=None):
        super().__init__()
        if not file is None:
            self.file = file

	# Abstract function from ResourceHandler
    def get_handle(self, mode='a'):
        '''
            Open the HDF5 storage resource and initialise the MorphologyRepository structure.
        '''
        # Open a new handle to the HDF5 resource.
        handle = HDF5TreeHandler.get_handle(self, mode)
        # Repository structure missing from resource? Create it.
        self.initialise_repo_structure(handle)
        # Return the handle to the resource.
        return handle

    def initialise_repo_structure(self, handle):
        if not 'morphologies' in handle:
            handle.create_group('morphologies')
        if not 'morphologies/voxel_clouds' in handle:
            handle.create_group('morphologies/voxel_clouds')

    def import_swc(self, file, name, tags=[], overwrite=False):
        '''
            Import and store .swc file contents as a morphology in the repository.
        '''
        # Read as CSV
        swc_data = np.loadtxt(file)
        # Create empty dataset
        dataset_length = len(swc_data)
        dataset_data = np.empty((dataset_length, 10))
        # Map parent id's to start coordinates. Root node (id: -1) is at 0., 0., 0.
        starts = {-1: [0., 0., 0.]}
        id_map = {-1: -1}
        next_id = 1
        translation = swc_data[0, 2:5]
        # Iterate over the compartments
        for i in range(dataset_length):
            # Extract compartment record
            compartment = swc_data[i, :]
            # Renumber the compartments to yield a continuous incrementing list of IDs
            # (increases performance of graph theory and network related tasks)
            compartment_old_id = compartment[0]
            compartment_id = next_id
            next_id += 1
            # Keep track of a map to translate old IDs to new IDs
            id_map[compartment_old_id] = compartment_id
            compartment_type = compartment[1]
            # Check if parent id is known
            if not compartment[6] in id_map:
                raise Exception("Node {} references a parent node {} that isn't known yet".format(compartment_old_id, compartment[6]))
            # Map the old parent ID to the new parent ID
            compartment_parent = id_map[compartment[6]]
            # Use parent endpoint as startpoint, get endpoint and store it as a startpoint for child compartments
            compartment_start = starts[compartment_parent]
            compartment_end = compartment[2:5] - translation
            starts[compartment_id] = compartment_end
            # Get more compartment radius
            compartment_radius = compartment[5]
            # Store compartment in the repository dataset
            dataset_data[i] = [
                compartment_id,
                compartment_type,
                *compartment_start,
                *compartment_end,
                compartment_radius,
                compartment_parent
            ]
        # Save the dataset in the repository
        with self.load() as repo:
            if overwrite: # Do we overwrite previously existing dataset with same name?
                self.remove_morphology(name) # Delete anything that might be under this name.
            elif self.morphology_exists(name):
                raise Exception("A morphology called '{}' already exists in this repository.")
            # Create the dataset
            dset = repo['morphologies'].create_dataset(name, data=dataset_data)
            # Set attributes
            dset.attrs['name'] = name
            dset.attrs['type'] = 'swc'

    def import_repository(self, repository, overwrite=False):
        with repository.load() as external_handle:
            with self.load() as internal_handle:
                m_group = internal_handle['morphologies']
                for m_key in external_handle['morphologies'].keys():
                    if m_key not in self.protected_keys:
                        if overwrite or not m_key in m_group:
                            external_handle.copy('/morphologies/' + m_key, m_group)
                        else:
                            print("[WARNING] Did not import '{}' because it already existed and overwrite=False".format(m_key))

    def get_morphology(self, name):
        '''
            Load a morphology from repository data
        '''
        # Open repository and close afterwards
        with self.load() as repo:
            # Check if morphology exists
            if not self.morphology_exists(name):
                raise Exception("Attempting to load unknown morphology '{}'".format(name))
            # Take out all the data with () index, and send along the metadata stored in the attributes
            data = self.raw_morphology(name)
            repo_data = data[()]
            repo_meta = dict(data.attrs)
            voxel_kwargs = {}
            if self.voxel_cloud_exists(name):
                voxels = self.raw_voxel_cloud(name)
                voxel_kwargs['voxel_data'] = voxels['positions'][()]
                voxel_kwargs['voxel_meta'] = dict(voxels.attrs)
                voxel_kwargs['voxel_map'] = pickle.loads(voxels['map'][()])
            return Morphology.from_repo_data(repo_data, repo_meta, **voxel_kwargs)

    def store_voxel_cloud(self, morphology, overwrite=False):
        with self.load('a') as repo:
            if self.voxel_cloud_exists(morphology.morphology_name):
                if not overwrite:
                    print("[WARNING] Did not overwrite existing voxel cloud for '{}'".format(morphology.morphology_name))
                    return
                else:
                    del repo['/morphologies/voxel_clouds/' + morphology.morphology_name]
            voxel_cloud_group = repo['/morphologies/voxel_clouds/'].create_group(morphology.morphology_name)
            voxel_cloud_group.attrs['name'] = morphology.morphology_name
            voxel_cloud_group.attrs['bounds'] = morphology.cloud.bounds
            voxel_cloud_group.attrs['grid_size'] = morphology.cloud.grid_size
            voxel_cloud_group.create_dataset('positions', data=morphology.cloud.voxels)
            voxel_cloud_group.create_dataset('map', data=string_(pickle.dumps(morphology.cloud.map)))

    def morphology_exists(self, name):
        with self.load() as repo:
            return name in self.handle['morphologies']

    def voxel_cloud_exists(self, name):
        with self.load() as repo:
            return name in self.handle['morphologies/voxel_clouds']

    def remove_morphology(self, name):
        with self.load() as repo:
            if self.morphology_exists(name):
                del self.handle['morphologies/' + name]

    def remove_voxel_cloud(self, name):
        with self.load() as repo:
            if self.voxel_cloud_exists(name):
                del self.handle['morphologies/voxel_clouds/' + name]

    def list_all_morphologies(self):
        with self.load() as repo:
            return list(filter(lambda x: x != 'voxel_clouds', repo['morphologies'].keys()))

    def list_all_voxelized(self):
        with self.load() as repo:
            all = list(repo['morphologies'].keys())
            voxelized = list(filter(lambda x: x in repo['/morphologies/voxel_clouds'], all))
            return voxelized

    def raw_morphology(self, name):
        '''
            Return the morphology dataset
        '''
        with self.load() as repo:
        	return repo['morphologies/' + name]

    def raw_voxel_cloud(self, name):
        '''
            Return the morphology dataset
        '''
        with self.load() as repo:
            return repo['morphologies/voxel_clouds/' + name]

class HDF5Formatter(OutputFormatter, MorphologyRepository):
    '''
    	Stores the output of the scaffold as a single HDF5 file. Is also a MorphologyRepository
    	and an HDF5TreeHandler.
    '''

    defaults = {
        'file': 'scaffold_network_{}.hdf5'.format(time.strftime("%Y_%m_%d-%H%M%S")),
        'simulator_output_path': False,
        'morphology_repository': None
    }

    def create_output(self):
        was_compiled = self.exists()
        if was_compiled:
            with h5py.File('__backup__.hdf5', 'w') as backup:
                with self.load() as repo:
                    repo.copy('/morphologies', backup)

        if self.save_file_as:
            self.file = self.save_file_as

        with self.load('w') as output:
            self.store_configuration()
            self.store_cells()
            self.store_tree_collections(self.scaffold.trees.__dict__.values())
            self.store_statistics()
            self.store_appendices()
            self.store_morphology_repository(was_compiled)

        if was_compiled:
            os.remove('__backup__.hdf5')

    def init_scaffold(self):
        with self.load() as resource:
            self.scaffold.configuration.cell_type_map = resource['cells'].attrs['types']
            self.scaffold.placement_stitching = resource['cells/stitching'][:]
            for cell_type_name, count in resource['statistics/cells_placed'].attrs.items():
                self.scaffold.statistics.cells_placed[cell_type_name] = count

    def validate(self):
        pass

    def store_configuration(self):
        f = self.handle
        f.attrs['shdf_version'] = 3.0
        f.attrs['configuration_version'] = 3.0
        f.attrs['configuration_name'] = self.scaffold.configuration._name
        f.attrs['configuration_type'] = self.scaffold.configuration._type
        f.attrs['configuration_class'] = get_qualified_class_name(self.scaffold.configuration)
        f.attrs['configuration_string'] = self.scaffold.configuration._raw

    def store_cells(self):
        cells_group = self.handle.create_group('cells')
        cells_group.create_dataset('stitching', data=self.scaffold.placement_stitching)
        self.store_cell_positions(cells_group)
        self.store_cell_connections(cells_group)

    def store_cell_positions(self, cells_group):
        position_dataset = cells_group.create_dataset('positions', data=self.scaffold.cells)
        cell_type_names = self.scaffold.configuration.cell_type_map
        cells_group.attrs['types'] = cell_type_names
        type_maps_group = cells_group.create_group('type_maps')
        for type in self.scaffold.configuration.cell_types.keys():
            type_maps_group.create_dataset(type + '_map', data=np.where(self.scaffold.cells[:,1] == cell_type_names.index(type))[0])

    def store_cell_connections(self, cells_group):
        connections_group = cells_group.create_group('connections')
        compartments_group = cells_group.create_group('connection_compartments')
        morphologies_group = cells_group.create_group('connection_morphologies')
        for tag, connectome_data in self.scaffold.cell_connections_by_tag.items():
            related_types = list(filter(lambda x: tag in x.tags, self.scaffold.configuration.connection_types.values()))
            connection_dataset = connections_group.create_dataset(tag, data=connectome_data)
            connection_dataset.attrs['tag'] = tag
            connection_dataset.attrs['connection_types'] = list(map(lambda x: x.name, related_types))
            connection_dataset.attrs['connection_type_classes'] = list(map(get_qualified_class_name, related_types))
<<<<<<< HEAD
            if tag in self.scaffold.connection_compartments:
                compartments_group.create_dataset(tag, data=self.scaffold.connection_compartments[tag])
                morphologies_group.create_dataset(tag, data=self.scaffold.connection_morphologies[tag])
=======
            if tag in self.scaffold._connectivity_set_meta:
                meta_dict = self.scaffold._connectivity_set_meta[tag]
                for key in meta_dict:
                    connection_dataset.attrs[key] = meta_dict[key]
>>>>>>> 5a50df15

    def store_statistics(self):
        statistics = self.handle.create_group('statistics')
        self.store_placement_statistics(statistics)

    def store_placement_statistics(self, statistics_group):
        storage_group = statistics_group.create_group('cells_placed')
        for key, value in self.scaffold.statistics.cells_placed.items():
            storage_group.attrs[key] = value

    def store_appendices(self):
        # Append extra datasets specified internally or by user.
        for key, data in self.scaffold.appends.items():
            dset = self.handle.create_dataset(key, data=data)

    def store_morphology_repository(self, was_compiled=False):
        with self.load() as resource:
            if was_compiled: # File already existed?
                # Copy from the backup of previous version
                with h5py.File('__backup__.hdf5', 'r') as backup:
                    if 'morphologies' in resource:
                        del resource['/morphologies']
                    backup.copy('/morphologies', resource)
            else: # Fresh compilation
                self.initialise_repo_structure(resource)
                if not self.morphology_repository is None: # Repo specified
                    self.import_repository(self.scaffold.morphology_repository)

    def get_simulator_output_path(self, simulator_name):
        return self.simulator_output_path or os.getcwd()

    def has_cells_of_type(self, name):
        with self.load() as resource:
            return name in list(resource['/cells'].attrs['types'])

    def get_cells_of_type(self, name):
        # Check if cell type is present
        if not self.has_cells_of_type(name):
            raise Exception("Attempting to load cell type '{}' that isn't defined in the storage.".format(name))
        # Slice out the cells of this type based on the map in the position dataset attributes.
        with self.load() as resource:
            type_map = self.get_type_map(name)
            return resource['/cells/positions'][()][type_map]

    def get_type_map(self, type):
        with self.load() as resource:
            return self.handle['/cells/type_maps/{}_map'.format(type)][()]

<<<<<<< HEAD
    def exists(self):
        return os.path.exists(self.file)
=======
    def get_connectivity_set_connection_types(self, tag):
        with self.load() as f:
            # Get list of contributing types
            type_list = f['cells/connections/' + tag].attrs['connection_types']
            # Map contributing type names to contributing types
            return list(map(lambda name: self.scaffold.get_connection_type(name), type_list))

    def get_connectivity_set_meta(self, tag):
        with self.load() as f:
            return dict(f['cells/connections/' + tag].attrs)
>>>>>>> 5a50df15
<|MERGE_RESOLUTION|>--- conflicted
+++ resolved
@@ -144,11 +144,13 @@
         pass
 
     @abstractmethod
-<<<<<<< HEAD
     def exists(self):
         '''
             Check if the resource exists.
-=======
+        '''
+        pass
+
+    @abstractmethod
     def get_connectivity_set_connection_types(self, tag):
         '''
             Return the connection types that contributed to this connectivity set.
@@ -159,7 +161,6 @@
     def get_connectivity_set_meta(self, tag):
         '''
             Return the meta dictionary of this connectivity set.
->>>>>>> 5a50df15
         '''
         pass
 
@@ -417,16 +418,12 @@
             connection_dataset.attrs['tag'] = tag
             connection_dataset.attrs['connection_types'] = list(map(lambda x: x.name, related_types))
             connection_dataset.attrs['connection_type_classes'] = list(map(get_qualified_class_name, related_types))
-<<<<<<< HEAD
-            if tag in self.scaffold.connection_compartments:
-                compartments_group.create_dataset(tag, data=self.scaffold.connection_compartments[tag])
-                morphologies_group.create_dataset(tag, data=self.scaffold.connection_morphologies[tag])
-=======
             if tag in self.scaffold._connectivity_set_meta:
                 meta_dict = self.scaffold._connectivity_set_meta[tag]
                 for key in meta_dict:
                     connection_dataset.attrs[key] = meta_dict[key]
->>>>>>> 5a50df15
+            if tag in self.scaffold.connection_compartments:
+                compartments_group.create_dataset(tag, data=self.scaffold.connection_compartments[tag])
 
     def store_statistics(self):
         statistics = self.handle.create_group('statistics')
@@ -475,10 +472,9 @@
         with self.load() as resource:
             return self.handle['/cells/type_maps/{}_map'.format(type)][()]
 
-<<<<<<< HEAD
     def exists(self):
         return os.path.exists(self.file)
-=======
+
     def get_connectivity_set_connection_types(self, tag):
         with self.load() as f:
             # Get list of contributing types
@@ -488,5 +484,4 @@
 
     def get_connectivity_set_meta(self, tag):
         with self.load() as f:
-            return dict(f['cells/connections/' + tag].attrs)
->>>>>>> 5a50df15
+            return dict(f['cells/connections/' + tag].attrs)