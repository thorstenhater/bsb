import unittest, os, sys, numpy as np, h5py, importlib
sys.path.insert(0, os.path.join(os.path.dirname(__file__), ".."))
from scaffold.scaffold import Scaffold
from scaffold.config import JSONConfig
from scaffold.simulators.nest import NestCell
from scaffold.models import Layer, CellType
from scaffold.exceptions import AdapterException, KernelLockedException, \
    SuffixTakenException

def relative_to_tests_folder(path):
    return os.path.join(os.path.dirname(__file__), path)

minimal_config = relative_to_tests_folder("configs/test_minimal_simulation.json")
single_neuron_config = relative_to_tests_folder("configs/test_single_neuron.json")
double_neuron_config = relative_to_tests_folder("configs/test_double_neuron.json")
double_nn_config = relative_to_tests_folder("configs/test_double_neuron_network.json")
homosyn_config = relative_to_tests_folder("configs/test_double_neuron_network_homosyn.json")
heterosyn_config = relative_to_tests_folder("configs/test_double_neuron_network_heterosyn.json")

@unittest.skipIf(importlib.find_loader('nest') is None, "NEST is not importable.")
class TestKernelManagement(unittest.TestCase):
    # TODO: Add set_threads exception tests here
    pass


@unittest.skipIf(importlib.find_loader('nest') is None, "NEST is not importable.")
class TestSingleNeuronTypeSetup(unittest.TestCase):

    def setUp(self):
        config = JSONConfig(file=single_neuron_config)
        self.scaffold = Scaffold(config)
        self.scaffold.compile_network()
        self.nest_adapter = self.scaffold.configuration.simulations['test_single_neuron']
        self.nest_adapter.reset()

    def tearDown(self):
        if self.nest_adapter.has_lock:
            self.nest_adapter.release_lock()

    def test_single_neuron(self):
        self.scaffold.run_simulation("test_single_neuron")
        test_cell_model = self.nest_adapter.cell_models["test_cell"]
        self.assertEqual(test_cell_model.nest_identifiers, list(range(1,5)))

        test_neuron_status = self.nest_adapter.nest.GetStatus(test_cell_model.nest_identifiers)
        self.assertEqual(test_neuron_status[0]['t_ref'], 1.5)
        self.assertEqual(test_neuron_status[0]['C_m'], 7.0)
        self.assertEqual(test_neuron_status[0]['V_th'], -41.0)
        self.assertEqual(test_neuron_status[0]['V_reset'], -70.0)
        self.assertEqual(test_neuron_status[0]['E_L'], -62.0)
        self.assertEqual(test_neuron_status[0]['I_e'], 0.0)


@unittest.skipIf(importlib.find_loader('nest') is None, "NEST is not importable.")
class TestDoubleNeuronTypeSetup(unittest.TestCase):

    @classmethod
    def setUpClass(cls):
        super(TestDoubleNeuronTypeSetup, cls).setUpClass()
        config = JSONConfig(file=double_neuron_config)
<<<<<<< HEAD
        cls.scaffold = Scaffold(config)
        cls.scaffold.compile_network()
        cls.nest_adapter = cls.scaffold.configuration.simulations['test_double_neuron']
=======
        self.scaffold = Scaffold(config)
        self.scaffold.compile_network()
        self.nest_adapter = self.scaffold.configuration.simulations['test_double_neuron']
        self.scaffold.run_simulation("test_double_neuron")

    @classmethod
    def tearDownClass(self):
        if self.nest_adapter.has_lock:
            self.nest_adapter.release_lock()
>>>>>>> c33cf6ec

    def test_double_neuron_creation(self):
        from_cell_model = self.nest_adapter.cell_models["from_cell"]
        self.assertEqual(from_cell_model.nest_identifiers, [1, 2, 3, 4])
        to_cell_model = self.nest_adapter.cell_models["to_cell"].nest_identifiers
        self.assertEqual(to_cell_model, [5, 6, 7, 8])

    def test_double_neuron_iaf_params(self):
        from_cell_model = self.nest_adapter.cell_models["from_cell"]
        from_neuron_status = self.nest_adapter.nest.GetStatus(from_cell_model.nest_identifiers)
        self.assertEqual(from_neuron_status[0]['t_ref'], 1.5)
        self.assertEqual(from_neuron_status[0]['C_m'], 7.0)
        self.assertEqual(from_neuron_status[0]['V_th'], -41.0)
        self.assertEqual(from_neuron_status[0]['V_reset'], -70.0)
        self.assertEqual(from_neuron_status[0]['E_L'], -62.0)
        self.assertEqual(from_neuron_status[0]['I_e'], 0.0)

    def test_double_neuron_eglif_params(self):
        to_cell_model = self.nest_adapter.cell_models["to_cell"]
        to_neuron_status = self.nest_adapter.nest.GetStatus(to_cell_model.nest_identifiers)
        self.assertEqual(to_neuron_status[0]['t_ref'], 1.5)
        self.assertEqual(to_neuron_status[0]['C_m'], 7.0)
        self.assertEqual(to_neuron_status[0]['V_th'], -41.0)
        self.assertEqual(to_neuron_status[0]['V_reset'], -70.0)
        self.assertEqual(to_neuron_status[0]['E_L'], -62.0)
        self.assertEqual(to_neuron_status[0]['I_e'], -0.888)
        self.assertEqual(to_neuron_status[0]['Vinit'], -62.0)
        self.assertEqual(to_neuron_status[0]['lambda_0'], 1.0)
        self.assertEqual(to_neuron_status[0]['tau_V'], 0.3)
        self.assertEqual(to_neuron_status[0]['kadap'], 0.022)
        self.assertEqual(to_neuron_status[0]['k1'], 0.311)
        self.assertEqual(to_neuron_status[0]['k2'], 0.041)
        self.assertEqual(to_neuron_status[0]['A1'], 0.01)
        self.assertEqual(to_neuron_status[0]['A2'], -0.94)


@unittest.skipIf(importlib.find_loader('nest') is None, "NEST is not importable.")
class TestDoubleNeuronNetworkStatic(unittest.TestCase):

    @classmethod
    def setUpClass(cls):
        super(TestDoubleNeuronNetworkStatic, cls).setUpClass()
        config = JSONConfig(file=double_nn_config)
        cls.scaffold = Scaffold(config)
        cls.scaffold.compile_network()
        cls.nest_adapter = cls.scaffold.configuration.simulations['test_double_neuron_network_static']

    def setUp(self):
        self.nest_adapter.reset()

    def tearDown(self):
        if self.nest_adapter.has_lock:
            self.nest_adapter.release_lock()

    def test_double_neuron_network(self):
        self.scaffold.run_simulation("test_double_neuron_network_static")
        source_cell_model = self.nest_adapter.cell_models["from_cell"]
        target_cell_model = self.nest_adapter.cell_models["to_cell"]
        conn = self.nest_adapter.nest.GetConnections(source_cell_model.nest_identifiers,target_cell_model.nest_identifiers)
        self.assertIsNotNone(conn)

    def test_double_neuron_network_params(self):
        import numpy as np
        source_cell_model = self.nest_adapter.cell_models["from_cell"]
        target_cell_model = self.nest_adapter.cell_models["to_cell"]
<<<<<<< HEAD
        conn = self.nest_adapter.nest.GetConnections(source_cell_model.identifiers,target_cell_model.identifiers)
        if target_cell_model.neuron_model == "eglif_cond_alpha_multisyn":
            self.assertEqual(self.nest_adapter.nest.GetStatus(conn,"weight"), tuple(9.0*np.ones(len(conn))))
        else:
            self.assertEqual(self.nest_adapter.nest.GetStatus(conn,"weight"), tuple(-9.0*np.ones(len(conn))))
=======
        conn = self.nest_adapter.nest.GetConnections(source_cell_model.nest_identifiers,target_cell_model.nest_identifiers)
        self.assertEqual(self.nest_adapter.nest.GetStatus(conn,"weight"), tuple(-9.0*np.ones(len(conn))))
>>>>>>> c33cf6ec
        self.assertEqual(self.nest_adapter.nest.GetStatus(conn,"delay"), tuple(4.0*np.ones(len(conn))))


@unittest.skipIf(importlib.find_loader('nest') is None, "NEST is not importable.")
class TestDoubleNeuronNetworkHomosyn(unittest.TestCase):

    @classmethod
    def setUpClass(cls):
        super(TestDoubleNeuronNetworkHomosyn, cls).setUpClass()
        config = JSONConfig(file=homosyn_config)
        cls.scaffold = Scaffold(config)
        cls.scaffold.compile_network()
        cls.nest_adapter = cls.scaffold.configuration.simulations['test_double_neuron_network_homosyn']

    def setUp(self):
        self.nest_adapter.reset()

    def tearDown(self):
        if self.nest_adapter.has_lock:
            self.nest_adapter.release_lock()

    def test_double_neuron_network(self):
        self.scaffold.run_simulation("test_double_neuron_network_homosyn")
        source_cell_model = self.nest_adapter.cell_models["from_cell"]
        target_cell_model = self.nest_adapter.cell_models["to_cell"]
        conn = self.nest_adapter.nest.GetConnections(source_cell_model.nest_identifiers,target_cell_model.nest_identifiers)
        self.assertIsNotNone(conn)

    def test_double_neuron_network_plasticity(self):
        import numpy as np
        source_cell_model = self.nest_adapter.cell_models["from_cell"]
        target_cell_model = self.nest_adapter.cell_models["to_cell"]
        conn = self.nest_adapter.nest.GetConnections(source_cell_model.nest_identifiers,target_cell_model.nest_identifiers)
        # Verify that weights re changing
        self.assertNotEqual(self.nest_adapter.nest.GetStatus(conn,"weight"), tuple(9.0*np.ones(len(conn))))
        self.assertEqual(self.nest_adapter.nest.GetStatus(conn,"delay"), tuple(4.0*np.ones(len(conn))))


@unittest.skipIf(importlib.find_loader('nest') is None, "NEST is not importable.")
<<<<<<< HEAD
class TestDoubleNeuronNetworkHeterosyn(unittest.TestCase):

    @classmethod
    def setUpClass(cls):
        super(TestDoubleNeuronNetworkHeterosyn, cls).setUpClass()
        config = JSONConfig(file=heterosyn_config)
        cls.scaffold = Scaffold(config)
        cls.scaffold.compile_network()
        cls.nest_adapter = cls.scaffold.configuration.simulations['test_double_neuron_network_heterosyn']


    def test_double_neuron_network(self):
        self.scaffold.run_simulation("test_double_neuron_network_heterosyn")
        source_cell_model = self.nest_adapter.cell_models["from_cell"]
        target_cell_model = self.nest_adapter.cell_models["to_cell"]
        conn = self.nest_adapter.nest.GetConnections(source_cell_model.identifiers,target_cell_model.identifiers)
        self.assertIsNotNone(conn)
        teaching_cell_model = self.nest_adapter.cell_models["teaching_cell"]
        target_cell_model = self.nest_adapter.cell_models["to_cell"]
        conn_teaching = self.nest_adapter.nest.GetConnections(teaching_cell_model.identifiers,target_cell_model.identifiers)
        self.assertIsNotNone(conn_teaching)

    def test_double_neuron_network_plasticity(self):
        import numpy as np
        source_cell_model = self.nest_adapter.cell_models["from_cell"]
        target_cell_model = self.nest_adapter.cell_models["to_cell"]
        conn = self.nest_adapter.nest.GetConnections(source_cell_model.identifiers,target_cell_model.identifiers)
        # Verify that weights re changing
        self.assertNotEqual(self.nest_adapter.nest.GetStatus(conn,"weight"), tuple(9.0*np.ones(len(conn))))
        self.assertEqual(self.nest_adapter.nest.GetStatus(conn,"delay"), tuple(4.0*np.ones(len(conn))))



    def test_teaching_connection_missing(self):
        with open(heterosyn_config, "r") as f:
            stream = f.read()
        stream = stream.replace('"teaching": "teaching_cell_to_cell",', '')
        from scaffold.exceptions import ConfigurationException
        with self.assertRaises(ConfigurationException) as ce:
            config = JSONConfig(stream=stream)
            self.scaffold = Scaffold(config)


    def test_teaching_connection_configuration(self):
        with open(heterosyn_config, "r") as f:
            stream = f.read()
        stream = stream.replace('"teaching": "teaching_cell_to_cell",', '"teaching": "random_connection",')
        from scaffold.exceptions import ConfigurationException
        with self.assertRaises(ConfigurationException) as ce:
            config = JSONConfig(stream=stream)
            self.scaffold = Scaffold(config)
=======
class TestMultiInstance(unittest.TestCase):

    @classmethod
    def setUpClass(self):
        super(TestMultiInstance, self).setUpClass()
        import nest
        self.nest = nest
        config = JSONConfig(file=single_neuron_config)
        self.scaffold = Scaffold(config)
        self.scaffold.compile_network()
        self.hdf5 = self.scaffold.output_formatter.file
        self.nest_adapter_0 = self.scaffold.get_simulation('test_single_neuron')
        self.nest_adapter_1 = self.scaffold.create_adapter('test_single_neuron')
        self.nest_adapter_2 = self.scaffold.create_adapter('test_single_neuron')
        self.nest_adapter_multi_1 = self.scaffold.create_adapter('test_single_neuron')
        self.nest_adapter_multi_1.enable_multi('first')
        self.nest_adapter_multi_1b = self.scaffold.create_adapter('test_single_neuron')
        self.nest_adapter_multi_1b.enable_multi('first')
        self.nest_adapter_multi_2 = self.scaffold.create_adapter('test_single_neuron')
        self.nest_adapter_multi_2.enable_multi('second')

    def tearDown(self):
        if self.nest_adapter_0.has_lock:
            self.nest_adapter_0.release_lock()
        if self.nest_adapter_1.has_lock:
            self.nest_adapter_1.release_lock()
        if self.nest_adapter_2.has_lock:
            self.nest_adapter_2.release_lock()
        if self.nest_adapter_multi_1.has_lock:
            self.nest_adapter_multi_1.release_lock()
        if self.nest_adapter_multi_1b.has_lock:
            self.nest_adapter_multi_1b.release_lock()
        if self.nest_adapter_multi_2.has_lock:
            self.nest_adapter_multi_2.release_lock()

    def test_single_instance_unwanted_usage(self):
        # Test AdapterException when trying to unlock unlocked adapter
        self.assertRaises(AdapterException, self.nest_adapter_0.release_lock)
        # Test whether the scaffold throws an AdapterException when the same
        # adapter is prepared twice.
        with h5py.File(self.hdf5, "r") as handle:
            self.nest_adapter_0.prepare(handle)

        with h5py.File(self.hdf5, "r") as handle:
            self.assertRaises(AdapterException, self.nest_adapter_0.prepare, handle)

        self.nest_adapter_0.release_lock()
        self.nest_adapter_0.reset()

    def test_single_instance_single_lock(self):
        # Lock kernel. Prepare adapter and thereby lock NEST kernel
        with h5py.File(self.hdf5, "r") as handle:
            self.nest_adapter_1.prepare(handle)
        lock_data = self.nest_adapter_1.read_lock()
        self.assertEqual(lock_data["multi"], False)
        self.assertEqual(self.nest_adapter_1.multi, False)
        self.assertEqual(self.nest_adapter_1.has_lock, True)

        # Release lock.
        self.nest_adapter_1.release_lock()
        self.assertEqual(self.nest_adapter_1.read_lock(), None)
        self.assertEqual(self.nest_adapter_1.has_lock, False)
        self.nest_adapter_1.reset()

    def test_multi_instance_single_lock(self):
        # Test that a 2nd single-instance adapter can't manage a locked kernel.
        with h5py.File(self.hdf5, "r") as handle:
            self.nest_adapter_1.prepare(handle)

        with h5py.File(self.hdf5, "r") as handle:
            self.assertRaises(KernelLockedException, self.nest_adapter_2.prepare, handle)
        self.assertEqual(self.nest_adapter_2.is_prepared, False)

        self.nest_adapter_1.release_lock()
        self.nest_adapter_1.reset()
        self.nest_adapter_2.reset()

    def test_single_instance_multi_lock(self):
        # Test functionality of the multi lock.
        with h5py.File(self.hdf5, "r") as handle:
            self.nest_adapter_multi_1.prepare(handle)
        lock_data = self.nest_adapter_multi_1.read_lock()
        self.assertEqual(self.nest_adapter_multi_1.suffix, "first")
        self.assertEqual(lock_data["multi"], True)
        self.assertEqual(lock_data["suffixes"][0], self.nest_adapter_multi_1.suffix)
        self.assertEqual(self.nest_adapter_multi_1.multi, True)
        self.assertEqual(self.nest_adapter_multi_1.is_prepared, True)
        self.assertEqual(self.nest_adapter_multi_1.has_lock, True)

        self.nest_adapter_multi_1.release_lock()
        self.assertEqual(self.nest_adapter_multi_1.multi, True)
        self.assertEqual(self.nest_adapter_multi_1.has_lock, False)
        self.nest_adapter_multi_1.reset()
        self.assertEqual(self.nest_adapter_multi_1.is_prepared, False)

    def test_multi_instance_multi_lock(self):
        # Test functionality of the multi lock.
        with h5py.File(self.hdf5, "r") as handle:
            self.nest_adapter_multi_1.prepare(handle)
        # Test that we have 1 lock.
        lock_data = self.nest_adapter_multi_1.read_lock()
        # Check multi instance multi lock
        with h5py.File(self.hdf5, "r") as handle:
            self.nest_adapter_multi_2.cell_models["test_cell"].parameters["t_ref"] = 3.0
            self.nest_adapter_multi_2.prepare(handle)
        # Check that we have 2 locks
        lock_data = self.nest_adapter_multi_1.read_lock()
        self.assertEqual(len(lock_data["suffixes"]), 2)

        # Test that we set the right parameters on the right classes.
        try:
            params = self.nest.GetDefaults("test_cell_first")
        except Exception as e:
            self.fail("First suffixed NEST models not found")
        try:
            params = self.nest.GetDefaults("test_cell_second")
        except Exception as e:
            self.fail("Second suffixed NEST models not found")

        # Test that the adapters have the correct nest_identifiers
        id1 = self.nest_adapter_multi_1.cell_models["test_cell"].nest_identifiers
        id2 = self.nest_adapter_multi_2.cell_models["test_cell"].nest_identifiers
        self.assertEqual(id1, [1, 2, 3, 4])
        self.assertEqual(id2, [5, 6, 7, 8])

        # Test that the adapter nodes have the right model
        self.assertTrue(all(map(lambda x: str(x['model']) == 'test_cell_first', self.nest.GetStatus(id1))))
        self.assertTrue(all(map(lambda x: str(x['model']) == 'test_cell_second', self.nest.GetStatus(id2))))

        # Test that the adapter nodes have the right differential parameter t_ref
        self.assertTrue(all(map(lambda x: x['t_ref'] == 1.5, self.nest.GetStatus(id1))))
        self.assertTrue(all(map(lambda x: x['t_ref'] == 3.0, self.nest.GetStatus(id2))))

        # Check duplicate suffixes
        with h5py.File(self.hdf5, "r") as handle:
            self.assertRaises(SuffixTakenException, self.nest_adapter_multi_1b.prepare, handle)


        self.nest_adapter_multi_1.release_lock()
        self.nest_adapter_multi_1.reset()
        # Test that we have 1 lock again after release.
        lock_data = self.nest_adapter_multi_1.read_lock()
        self.assertEqual(lock_data["suffixes"][0], "second")
        self.nest_adapter_multi_2.release_lock()
        self.nest_adapter_multi_2.reset()
>>>>>>> c33cf6ec
<|MERGE_RESOLUTION|>--- conflicted
+++ resolved
@@ -58,21 +58,15 @@
     def setUpClass(cls):
         super(TestDoubleNeuronTypeSetup, cls).setUpClass()
         config = JSONConfig(file=double_neuron_config)
-<<<<<<< HEAD
         cls.scaffold = Scaffold(config)
         cls.scaffold.compile_network()
         cls.nest_adapter = cls.scaffold.configuration.simulations['test_double_neuron']
-=======
-        self.scaffold = Scaffold(config)
-        self.scaffold.compile_network()
-        self.nest_adapter = self.scaffold.configuration.simulations['test_double_neuron']
-        self.scaffold.run_simulation("test_double_neuron")
+        cls.scaffold.run_simulation("test_double_neuron")
 
     @classmethod
     def tearDownClass(self):
         if self.nest_adapter.has_lock:
             self.nest_adapter.release_lock()
->>>>>>> c33cf6ec
 
     def test_double_neuron_creation(self):
         from_cell_model = self.nest_adapter.cell_models["from_cell"]
@@ -138,16 +132,8 @@
         import numpy as np
         source_cell_model = self.nest_adapter.cell_models["from_cell"]
         target_cell_model = self.nest_adapter.cell_models["to_cell"]
-<<<<<<< HEAD
         conn = self.nest_adapter.nest.GetConnections(source_cell_model.identifiers,target_cell_model.identifiers)
-        if target_cell_model.neuron_model == "eglif_cond_alpha_multisyn":
-            self.assertEqual(self.nest_adapter.nest.GetStatus(conn,"weight"), tuple(9.0*np.ones(len(conn))))
-        else:
-            self.assertEqual(self.nest_adapter.nest.GetStatus(conn,"weight"), tuple(-9.0*np.ones(len(conn))))
-=======
-        conn = self.nest_adapter.nest.GetConnections(source_cell_model.nest_identifiers,target_cell_model.nest_identifiers)
         self.assertEqual(self.nest_adapter.nest.GetStatus(conn,"weight"), tuple(-9.0*np.ones(len(conn))))
->>>>>>> c33cf6ec
         self.assertEqual(self.nest_adapter.nest.GetStatus(conn,"delay"), tuple(4.0*np.ones(len(conn))))
 
 
@@ -187,7 +173,6 @@
 
 
 @unittest.skipIf(importlib.find_loader('nest') is None, "NEST is not importable.")
-<<<<<<< HEAD
 class TestDoubleNeuronNetworkHeterosyn(unittest.TestCase):
 
     @classmethod
@@ -197,10 +182,10 @@
         cls.scaffold = Scaffold(config)
         cls.scaffold.compile_network()
         cls.nest_adapter = cls.scaffold.configuration.simulations['test_double_neuron_network_heterosyn']
+        self.scaffold.run_simulation("test_double_neuron_network_heterosyn")
 
 
     def test_double_neuron_network(self):
-        self.scaffold.run_simulation("test_double_neuron_network_heterosyn")
         source_cell_model = self.nest_adapter.cell_models["from_cell"]
         target_cell_model = self.nest_adapter.cell_models["to_cell"]
         conn = self.nest_adapter.nest.GetConnections(source_cell_model.identifiers,target_cell_model.identifiers)
@@ -239,7 +224,9 @@
         with self.assertRaises(ConfigurationException) as ce:
             config = JSONConfig(stream=stream)
             self.scaffold = Scaffold(config)
-=======
+
+
+@unittest.skipIf(importlib.find_loader('nest') is None, "NEST is not importable.")
 class TestMultiInstance(unittest.TestCase):
 
     @classmethod
@@ -384,5 +371,4 @@
         lock_data = self.nest_adapter_multi_1.read_lock()
         self.assertEqual(lock_data["suffixes"][0], "second")
         self.nest_adapter_multi_2.release_lock()
-        self.nest_adapter_multi_2.reset()
->>>>>>> c33cf6ec
+        self.nest_adapter_multi_2.reset()