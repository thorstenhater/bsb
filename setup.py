import setuptools, sys, os

with open("README.md", "r") as fh:
    long_description = fh.read()


if sys.argv[1] == "develop":
    os.system("pre-commit install")

<<<<<<< HEAD
print("eeeee")
print("eeeee")
print("eeeee")

setuptools.setup(
    name="dbbs-scaffold",
    version="3.0.3",
    author="Robin De Schepper, Alice Geminiani, Stefano Casali, Alberto Antonietti, Claudia Casselato, Egidio D'Angelo",
    author_email="robingilbert.deschepper@unipv.it",
    description="A morphologically detailed scaffolding package for the scientific modelling of the cerebellum.",
    include_package_data=True,
    data_files=[("configurations", ["scaffold/configurations/mouse_cerebellum.json"])],
    long_description=long_description,
    long_description_content_type="text/markdown",
    url="https://github.com/dbbs-lab/scaffold",
    license="GPLv3",
    packages=setuptools.find_packages(),
    classifiers=[
        "Programming Language :: Python :: 3",
        "Operating System :: OS Independent",
    ],
    entry_points={"console_scripts": ["scaffold = scaffold.cli:scaffold_cli"]},
    install_requires=[
        "h5py>=2.9.0",
        "numpy>=1.16.4",
        "scipy>=1.3.1",
        "scikit-learn>=0.20.3",
        "plotly>=4.1.0",
        "rtree>=0.9.3",
    ],
    extras_require={"dev": ["sphinx", "pyarmor", "pre-commit"]},
)
=======

setuptools.setup(
     name='dbbs-scaffold',
     version='3.0.4',
     author="Robin De Schepper, Alice Geminiani, Stefano Casali, Alberto Antonietti, Claudia Casselato, Egidio D'Angelo",
     author_email="robingilbert.deschepper@unipv.it",
     description="A morphologically detailed scaffolding package for the scientific modelling of the cerebellum.",
     include_package_data=True,
     data_files=[
        ('configurations', ['scaffold/configurations/mouse_cerebellum.json'])
     ],
     long_description=long_description,
     long_description_content_type="text/markdown",
     url="https://github.com/dbbs-lab/scaffold",
     license='GPLv3',
     packages=setuptools.find_packages(),
     classifiers=[
         "Programming Language :: Python :: 3",
         "Operating System :: OS Independent",
     ],
     entry_points={
        'console_scripts': [
            'scaffold = scaffold.cli:scaffold_cli'
        ]
     },
     install_requires= [
         'h5py>=2.9.0',
         'numpy>=1.16.4',
         'scipy>=1.3.1',
         'scikit-learn>=0.20.3',
         'plotly>=4.1.0',
         'rtree>=0.9.3'
     ],
     extras_require= {
        'dev': ['sphinx', 'pyarmor', 'pre-commit']
     }
 )
>>>>>>> 79c20fe0
<|MERGE_RESOLUTION|>--- conflicted
+++ resolved
@@ -7,14 +7,10 @@
 if sys.argv[1] == "develop":
     os.system("pre-commit install")
 
-<<<<<<< HEAD
-print("eeeee")
-print("eeeee")
-print("eeeee")
 
 setuptools.setup(
     name="dbbs-scaffold",
-    version="3.0.3",
+    version="3.0.4",
     author="Robin De Schepper, Alice Geminiani, Stefano Casali, Alberto Antonietti, Claudia Casselato, Egidio D'Angelo",
     author_email="robingilbert.deschepper@unipv.it",
     description="A morphologically detailed scaffolding package for the scientific modelling of the cerebellum.",
@@ -39,43 +35,4 @@
         "rtree>=0.9.3",
     ],
     extras_require={"dev": ["sphinx", "pyarmor", "pre-commit"]},
-)
-=======
-
-setuptools.setup(
-     name='dbbs-scaffold',
-     version='3.0.4',
-     author="Robin De Schepper, Alice Geminiani, Stefano Casali, Alberto Antonietti, Claudia Casselato, Egidio D'Angelo",
-     author_email="robingilbert.deschepper@unipv.it",
-     description="A morphologically detailed scaffolding package for the scientific modelling of the cerebellum.",
-     include_package_data=True,
-     data_files=[
-        ('configurations', ['scaffold/configurations/mouse_cerebellum.json'])
-     ],
-     long_description=long_description,
-     long_description_content_type="text/markdown",
-     url="https://github.com/dbbs-lab/scaffold",
-     license='GPLv3',
-     packages=setuptools.find_packages(),
-     classifiers=[
-         "Programming Language :: Python :: 3",
-         "Operating System :: OS Independent",
-     ],
-     entry_points={
-        'console_scripts': [
-            'scaffold = scaffold.cli:scaffold_cli'
-        ]
-     },
-     install_requires= [
-         'h5py>=2.9.0',
-         'numpy>=1.16.4',
-         'scipy>=1.3.1',
-         'scikit-learn>=0.20.3',
-         'plotly>=4.1.0',
-         'rtree>=0.9.3'
-     ],
-     extras_require= {
-        'dev': ['sphinx', 'pyarmor', 'pre-commit']
-     }
- )
->>>>>>> 79c20fe0
+)